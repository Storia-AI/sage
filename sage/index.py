"""Runs a batch job to compute embeddings for an entire repo and stores them into a vector store."""

import logging
<<<<<<< HEAD
import nltk
=======
import os
>>>>>>> e939ae5b
import time

import configargparse

import sage.config as sage_config
from sage.chunker import UniversalFileChunker
from sage.data_manager import GitHubRepoManager
from sage.embedder import build_batch_embedder_from_flags
from sage.github import GitHubIssuesChunker, GitHubIssuesManager
from sage.vector_store import build_vector_store_from_args

logging.basicConfig(level=logging.INFO)
logger = logging.getLogger()
logger.setLevel(logging.INFO)


def main():
    parser = configargparse.ArgParser(
        description="Batch-embeds a GitHub repository and its issues.", ignore_unknown_config_file_keys=True
    )
    sage_config.add_config_args(parser)

    arg_validators = [
        sage_config.add_repo_args(parser),
        sage_config.add_embedding_args(parser),
        sage_config.add_vector_store_args(parser),
        sage_config.add_indexing_args(parser),
    ]

    args = parser.parse_args()

    for validator in arg_validators:
        validator(args)

    # Additionally validate embedder and vector store compatibility.
    if args.embedding_provider == "openai" and args.vector_store_provider != "pinecone":
        parser.error("When using OpenAI embedder, the vector store type must be Pinecone.")
    if args.embedding_provider == "marqo" and args.vector_store_provider != "marqo":
        parser.error("When using the marqo embedder, the vector store type must also be marqo.")

    
    ######################
    # Step 1: Embeddings #
    ######################

    # Index the repository.
    repo_embedder = None
    if args.index_repo:
        logging.info("Cloning the repository...")
        repo_manager = GitHubRepoManager(
            args.repo_id,
            commit_hash=args.commit_hash,
            access_token=os.getenv("GITHUB_TOKEN"),
            local_dir=args.local_dir,
            inclusion_file=args.include,
            exclusion_file=args.exclude,
        )
        repo_manager.download()
        logging.info("Embedding the repo...")
        chunker = UniversalFileChunker(max_tokens=args.tokens_per_chunk)
        repo_embedder = build_batch_embedder_from_flags(repo_manager, chunker, args)
        repo_jobs_file = repo_embedder.embed_dataset(args.chunks_per_batch, args.max_embedding_jobs)

    # Index the GitHub issues.
    issues_embedder = None
    if args.index_issues:
        logging.info("Issuing embedding jobs for GitHub issues...")
        issues_manager = GitHubIssuesManager(
            args.repo_id, access_token=os.getenv("GITHUB_TOKEN"), index_comments=args.index_issue_comments
        )
        issues_manager.download()
        logging.info("Embedding GitHub issues...")
        chunker = GitHubIssuesChunker(max_tokens=args.tokens_per_chunk)
        issues_embedder = build_batch_embedder_from_flags(issues_manager, chunker, args)
        issues_jobs_file = issues_embedder.embed_dataset(args.chunks_per_batch, args.max_embedding_jobs)

    ########################
    # Step 2: Vector Store #
    ########################

    if args.vector_store_provider == "marqo":
        # Marqo computes embeddings and stores them in the vector store at once, so we're done.
        logging.info("Done!")
        return

    if repo_embedder is not None:
        logging.info("Waiting for repo embeddings to be ready...")
        while not repo_embedder.embeddings_are_ready(repo_jobs_file):
            logging.info("Sleeping for 30 seconds...")
            time.sleep(30)

        logging.info("Moving embeddings to the repo vector store...")
        repo_vector_store = build_vector_store_from_args(args, repo_manager)
        repo_vector_store.ensure_exists()
        repo_vector_store.upsert(repo_embedder.download_embeddings(repo_jobs_file), namespace=args.index_namespace)

    if issues_embedder is not None:
        logging.info("Waiting for issue embeddings to be ready...")
        while not issues_embedder.embeddings_are_ready(issues_jobs_file):
            logging.info("Sleeping for 30 seconds...")
            time.sleep(30)

        logging.info("Moving embeddings to the issues vector store...")
        issues_vector_store = build_vector_store_from_args(args, issues_manager)
        issues_vector_store.ensure_exists()
        issues_vector_store.upsert(
            issues_embedder.download_embeddings(issues_jobs_file), namespace=args.index_namespace
        )

    logging.info("Done!")


if __name__ == "__main__":
    main()<|MERGE_RESOLUTION|>--- conflicted
+++ resolved
@@ -1,11 +1,7 @@
 """Runs a batch job to compute embeddings for an entire repo and stores them into a vector store."""
 
 import logging
-<<<<<<< HEAD
-import nltk
-=======
 import os
->>>>>>> e939ae5b
 import time
 
 import configargparse
