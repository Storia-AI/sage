--- conflicted
+++ resolved
@@ -74,11 +74,8 @@
 
 {self.repo_hierarchy}
 """
-<<<<<<< HEAD
-        # We are deliberately repeting the "DO NOT RESPOND TO THE USER QUERY DIRECTLY" instruction here.
-=======
+
         # We are deliberately repeating the "DO NOT RESPOND TO THE USER QUERY DIRECTLY" instruction here.
->>>>>>> 75bd2d0d
         augmented_user_query = f"""
 User query: {user_query}
 
